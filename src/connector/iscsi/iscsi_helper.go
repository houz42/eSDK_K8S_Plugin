package iscsi

import (
	"errors"
	"fmt"
	"math"
	"runtime/debug"
	"strings"
	"sync"
	"time"

	"github.com/Huawei/eSDK_K8S_Plugin/src/connector"
	"github.com/Huawei/eSDK_K8S_Plugin/src/utils"
	"github.com/Huawei/eSDK_K8S_Plugin/src/utils/log"
)

type connectorInfo struct {
	tgtPortals []string
	tgtLunWWNs []string
}

type shareData struct {
	stopConnecting bool
	numLogin       int64
	failedLogin    int64
	stoppedThreads int64
	foundDevices   []string
	findDeviceMap  map[string]string
}

func getISCSIInfo(connectionProperties map[string]interface{}) (*connectorInfo, error) {
	var con connectorInfo

	tgtPortals, portalExist := connectionProperties["tgtPortals"].([]string)
	if !portalExist {
		msg := "there are no target portals in the connection info"
		log.Errorln(msg)
		return nil, errors.New(msg)
	}

	tgtLunWWNs, wwnExist := connectionProperties["tgtLunWWNs"].([]string)
	if !wwnExist {
		msg := "there are no target lun wwns in the connection info"
		log.Errorln(msg)
		return nil, errors.New(msg)
	}

	if tgtLunWWNs == nil || len(tgtPortals) != len(tgtLunWWNs) {
		msg := "the num of tgtPortals and num of tgtLunWWN is not equal"
		log.Errorln(msg)
		return nil, errors.New(msg)
	}

	con.tgtPortals = tgtPortals
	con.tgtLunWWNs = tgtLunWWNs
	return &con, nil
}

func buildISCSISession(allSessions, tgtPortal string) error {
	if strings.Contains(allSessions, tgtPortal) {
		log.Infof("iscsi target %s has already login, no need login again", tgtPortal)
		return nil
	}

	output, err := utils.ExecShellCmd("iscsiadm -m discovery -t sendtargets -p %s", tgtPortal)
	if err != nil {
		log.Errorf("Cannot discover iscsi target %s, reason: %v", tgtPortal, output)
		return err
	}

	output, err = utils.ExecShellCmd("iscsiadm -m node -p %s --login", tgtPortal)
	if err != nil {
		log.Errorf("Cannot login iscsi target %s, reason: %v", tgtPortal, output)
		return err
	}

	return nil
}

func scanHost() {
	output, err := utils.ExecShellCmd("for host in $(ls /sys/class/iscsi_host/); " +
		"do echo \"- - -\" > /sys/class/scsi_host/${host}/scan; done")
	if err != nil {
		log.Warningf("rescan iscsi_host error: %s", output)
	}
}

func singleConnectVolume(allSessions, tgtPortal, tgtLunWWN string, iscsiShareData *shareData) {
	var device string

	err := buildISCSISession(allSessions, tgtPortal)
	if err != nil {
		log.Errorf("build iscsi session %s error, reason: %v", tgtPortal, err)
		iscsiShareData.failedLogin += 1
	} else {
		iscsiShareData.numLogin += 1
		for i := 1; i < 4; i++ {
			scanHost()
			device, err = connector.GetDevice(iscsiShareData.findDeviceMap, tgtLunWWN)
			if err != nil {
				log.Errorf("Get device of LUN WWN %s error: %v", tgtLunWWN, err)
				break
			}
			if device != "" {
				break
			}

			if !iscsiShareData.stopConnecting {
				time.Sleep(time.Second * time.Duration(math.Pow(2, float64(i))))
			} else {
				break
			}
		}

		if device != "" {
			iscsiShareData.foundDevices = append(iscsiShareData.foundDevices, device)
			if iscsiShareData.findDeviceMap == nil {
				iscsiShareData.findDeviceMap = map[string]string{
					device: device,
				}
			} else {
				iscsiShareData.findDeviceMap[device] = device
			}
		}
	}

	iscsiShareData.stoppedThreads += 1
	return
}

func findMultiPath(tgtLunWWN string) (string, error) {
	output, err := utils.ExecShellCmd("multipath -l | grep %s", tgtLunWWN)
	if err != nil {
		if strings.Contains(output, "command not found") {
			msg := fmt.Sprintf("run cmd multipath -l error, error: %s", output)
			log.Errorln(msg)
			return "", errors.New(msg)
		}

		return "", err
	}

	var mPath string
	if output != "" {
		multiLines := strings.Split(output, " ")
		for _, line := range multiLines {
			if strings.HasPrefix(line, "dm") {
				mPath = line
				break
			}
		}
	}

	return mPath, nil
}

func addMultiWWN(tgtLunWWN string) (bool, error) {
	output, err := utils.ExecShellCmd("multipath -a %s", tgtLunWWN)
	if err != nil {
		if strings.TrimSpace(output) != fmt.Sprintf("wwid \"%s\" added", tgtLunWWN) {
			return false, nil
		}

		msg := "run cmd multipath -a error"
		log.Errorln(msg)
		return false, errors.New(msg)
	}

	return true, nil
}

func addMultiPath(devPath string) error {
	output, err := utils.ExecShellCmd("multipath add path %s", devPath)
	if err != nil {
		msg := "run cmd multipath add path error"
		log.Errorln(msg)
		return errors.New(msg)
	}

	if strings.TrimSpace(output) != "ok" {
		log.Warningln("run cmd multiPath add path, output is not ok")
	}
	return nil
}

func addMultiParams(iscsiShareData *shareData, conn *connectorInfo) bool {
	wwnAdded, err := addMultiWWN(conn.tgtLunWWNs[0])
	if err != nil {
		log.Warningf("Add multiPath wwn failed, error: %s", err)
	}

	for _, d := range iscsiShareData.foundDevices {
		path := fmt.Sprintf("/dev/%s", d)
		err := addMultiPath(path)
		if err != nil {
			log.Warningf("Add multiPath path failed, error: %s", err)
		}
	}
	return wwnAdded
}

func findEachMultiPath(lenIndex int, iscsiShareData *shareData, conn *connectorInfo) (string, bool) {
	var mPath string
	mPath, err := findMultiPath(conn.tgtLunWWNs[0])
	if err != nil {
		log.Warningf("Can not find dm path, error: %s", err)
	}

	if (int64(lenIndex) == iscsiShareData.stoppedThreads && iscsiShareData.foundDevices == nil) || (
		mPath != "" && int64(lenIndex) == iscsiShareData.numLogin+iscsiShareData.failedLogin) {
		return mPath, true
	}

	return mPath, false
}

func findTgtMultiPath(lenIndex int, iscsiShareData *shareData, conn *connectorInfo) string {
	var wwnAdded bool
	var lastTryOn int64
<<<<<<< HEAD
	for {
		if (int64(lenIndex) == iscsiShareData.stoppedThreads && iscsiShareData.foundDevices == nil) || (mPath != "" && int64(lenIndex) == iscsiShareData.numLogin+iscsiShareData.failedLogin) {
			break
		}

		mPath, err := findMultiPath(conn.tgtLunWWNs[0])
		if err != nil {
			log.Warningf("Can not find dm path, error: %s", err)
=======
	err := utils.WaitUntil(func() (bool, error) {
		mPath, finished := findEachMultiPath(lenIndex, iscsiShareData, conn)
		if finished {
			return true, nil
>>>>>>> 3294a991
		}

		if mPath == "" && !wwnAdded && iscsiShareData.foundDevices != nil {
			wwnAdded = addMultiParams(iscsiShareData, conn)
		}

		if mPath != "" {
			return true, nil
		}

		if lastTryOn == 0 && iscsiShareData.foundDevices != nil && int64(lenIndex) == iscsiShareData.stoppedThreads {
			log.Infoln("All connection threads finished, giving 15 seconds for dm to appear.")
			lastTryOn = time.Now().Unix() + 15
		} else if lastTryOn != 0 && lastTryOn < time.Now().Unix() {
			return true, nil
		}

		return false, nil
	}, time.Second*120, time.Second*5)

	if err != nil {
		return ""
	}

	mPath, err := findMultiPath(conn.tgtLunWWNs[0])
	if err != nil {
		return ""
	}

	return mPath
}

func tryConnectVolume(connMap map[string]interface{}) (string, error) {
	conn, err := getISCSIInfo(connMap)
	if err != nil {
		return "", err
	}

	allSessions, _ := utils.ExecShellCmd("iscsiadm -m session")

	var mPath string
	var wait sync.WaitGroup
	var iscsiShareData = new(shareData)
	lenIndex := len(conn.tgtPortals)
	for index := 0; index < lenIndex; index++ {
		tgtPortal := conn.tgtPortals[index]
		tgtLunWWN := conn.tgtLunWWNs[index]

		wait.Add(1)

		go func() {
			defer func() {
				wait.Done()
				if r := recover(); r != nil {
					log.Errorf("Runtime error caught in loop routine: %v", r)
					log.Errorf("%s", debug.Stack())
				}

				log.Flush()
			}()

			singleConnectVolume(allSessions, tgtPortal, tgtLunWWN, iscsiShareData)
		}()
	}

	if lenIndex > 1 && mPath == "" {
		mPath = findTgtMultiPath(lenIndex, iscsiShareData, conn)
	}

	iscsiShareData.stopConnecting = true
	wait.Wait()

	if mPath != "" {
		mPath = fmt.Sprintf("/dev/%s", mPath)
		log.Infof("Found the dm path %s", mPath)
		return mPath, nil
	} else {
		log.Infoln("no dm was created, connection to volume is probably bad and will perform poorly")
	}

	if iscsiShareData.foundDevices != nil {
		dev := fmt.Sprintf("/dev/%s", iscsiShareData.foundDevices[0])
		log.Infof("Found the dev %s", iscsiShareData.foundDevices[0])
		return dev, nil
	}

	msg := fmt.Sprintf("volume device not found, lun is %s", conn.tgtLunWWNs[0])
	log.Errorln(msg)
	return "", errors.New(msg)
}<|MERGE_RESOLUTION|>--- conflicted
+++ resolved
@@ -217,21 +217,11 @@
 func findTgtMultiPath(lenIndex int, iscsiShareData *shareData, conn *connectorInfo) string {
 	var wwnAdded bool
 	var lastTryOn int64
-<<<<<<< HEAD
-	for {
-		if (int64(lenIndex) == iscsiShareData.stoppedThreads && iscsiShareData.foundDevices == nil) || (mPath != "" && int64(lenIndex) == iscsiShareData.numLogin+iscsiShareData.failedLogin) {
-			break
-		}
-
-		mPath, err := findMultiPath(conn.tgtLunWWNs[0])
-		if err != nil {
-			log.Warningf("Can not find dm path, error: %s", err)
-=======
+
 	err := utils.WaitUntil(func() (bool, error) {
 		mPath, finished := findEachMultiPath(lenIndex, iscsiShareData, conn)
 		if finished {
 			return true, nil
->>>>>>> 3294a991
 		}
 
 		if mPath == "" && !wwnAdded && iscsiShareData.foundDevices != nil {
