--- conflicted
+++ resolved
@@ -13,16 +13,10 @@
 	"strconv"
 	"sync"
 	"time"
-<<<<<<< HEAD
+	fusionURL "net/url"
 
 	"github.com/Huawei/eSDK_K8S_Plugin/src/utils"
 	"github.com/Huawei/eSDK_K8S_Plugin/src/utils/log"
-=======
-	"utils"
-	"utils/log"
-
-	fusionURL "net/url"
->>>>>>> 3294a991
 )
 
 const (
